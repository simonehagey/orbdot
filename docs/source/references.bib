
@article{Yee2020,
       author = {{Yee}, Samuel W. and {Winn}, Joshua N. and {Knutson}, Heather A. and {Patra}, Kishore C. and {Vissapragada}, Shreyas and {Zhang}, Michael M. and {Holman}, Matthew J. and {Shporer}, Avi and {Wright}, Jason T.},
        title = "{The Orbit of WASP-12b Is Decaying}",
      journal = {The Astrophysical Journal},
         year = 2020,
        month = jan,
       volume = {888},
       number = {1},
          eid = {L5},
        pages = {L5},
          doi = {10.3847/2041-8213/ab5c16},
       adsurl = {https://ui.adsabs.harvard.edu/abs/2020ApJ...888L...5Y},
      adsnote = {Provided by the SAO/NASA Astrophysics Data System}
}

@book{Lissauer2019,
	address = {Cambridge},
	title = {Fundamental {Planetary} {Science}: {Physics}, {Chemistry} and {Habitability}},
	isbn = {978-1-108-41198-1},
	publisher = {Cambridge University Press},
	author = {Lissauer, Jack J. and de Pater, Imke},
	year = {2019},
	doi = {10.1017/9781108304061},
}

@article{Ragozzine2009,
       author = {{Ragozzine}, Darin and {Wolf}, Aaron S.},
        title = "{Probing the Interiors of very Hot Jupiters Using Transit Light Curves}",
      journal = {The Astrophysical Journal},
         year = 2009,
        month = jun,
       volume = {698},
       number = {2},
        pages = {1778-1794},
          doi = {10.1088/0004-637X/698/2/1778},
       adsurl = {https://ui.adsabs.harvard.edu/abs/2009ApJ...698.1778R},
      adsnote = {Provided by the SAO/NASA Astrophysics Data System}
}

@article{Patra2017,
       author = {{Patra}, Kishore C. and {Winn}, Joshua N. and {Holman}, Matthew J. and {Yu}, Liang and {Deming}, Drake and {Dai}, Fei},
        title = "{The Apparently Decaying Orbit of WASP-12b}",
      journal = {The Astronomical Journal},
         year = 2017,
        month = jul,
       volume = {154},
       number = {1},
          eid = {4},
        pages = {4},
          doi = {10.3847/1538-3881/aa6d75},
       adsurl = {https://ui.adsabs.harvard.edu/abs/2017AJ....154....4P},
      adsnote = {Provided by the SAO/NASA Astrophysics Data System}
}

@article{Bouma2020,
       author = {{Bouma}, L.~G. and {Winn}, J.~N. and {Howard}, A.~W. and {Howell}, S.~B. and {Isaacson}, H. and {Knutson}, H. and {Matson}, R.~A.},
        title = "{WASP-4 Is Accelerating toward the Earth}",
      journal = {The Astrophysical Journal},
         year = 2020,
        month = apr,
       volume = {893},
       number = {2},
          eid = {L29},
        pages = {L29},
          doi = {10.3847/2041-8213/ab8563},
       adsurl = {https://ui.adsabs.harvard.edu/abs/2020ApJ...893L..29B},
      adsnote = {Provided by the SAO/NASA Astrophysics Data System}
}

@article{KassRaftery1995,
	 ISSN = {01621459},
	 author = {Robert E. Kass and Adrian E. Raftery},
	 journal = {Journal of the American Statistical Association},
	 number = {430},
	 pages = {773--795},
     doi = {10.2307/2291091},
	 publisher = {[American Statistical Association, Taylor & Francis, Ltd.]},
	 title = {Bayes Factors},
	 volume = {90},
	 year = {1995}
}

@article{Penev2018,
       author = {{Penev}, Kaloyan and {Bouma}, L.~G. and {Winn}, Joshua N. and {Hartman}, Joel D.},
        title = "{Empirical Tidal Dissipation in Exoplanet Hosts From Tidal Spin-up}",
      journal = {The Astronomical Journal},
         year = 2018,
        month = apr,
       volume = {155},
       number = {4},
          eid = {165},
        pages = {165},
          doi = {10.3847/1538-3881/aaaf71},
       adsurl = {https://ui.adsabs.harvard.edu/abs/2018AJ....155..165P},
      adsnote = {Provided by the SAO/NASA Astrophysics Data System}
}

@article{Hagey2022,
       author = {{Hagey}, Simone R. and {Edwards}, Billy and {Boley}, Aaron C.},
        title = "{Evidence of Long-term Period Variations in the Exoplanet Transit Database (ETD)}",
      journal = {The Astronomical Journal},
         year = 2022,
        month = nov,
       volume = {164},
       number = {5},
          eid = {220},
        pages = {220},
          doi = {10.3847/1538-3881/ac959a},
       adsurl = {https://ui.adsabs.harvard.edu/abs/2022AJ....164..220H},
      adsnote = {Provided by the SAO/NASA Astrophysics Data System}
}

@article{Gimenez1995,
       author = {{Gim{\'e}nez}, A. and {Bastero}, M.},
        title = "{A Revision of the Ephemeris-Curve Equations for Eclipsing Binaries with Apsidal Motion}",
      journal = {Astrophysics and Space Science},
         year = 1995,
       volume = {226},
       number = {1},
        pages = {99-107},
          doi = {10.1007/BF00626903},
       adsurl = {https://ui.adsabs.harvard.edu/abs/1995Ap&SS.226...99G},
      adsnote = {Provided by the SAO/NASA Astrophysics Data System}
}

@article{Goldreich1966,
	title = {Q in the solar system},
	volume = {5},
	issn = {0019-1035},
	doi = {10.1016/0019-1035(66)90051-0},
	language = {English},
	number = {1},
	journal = {Icarus},
	author = {Goldreich, Peter and Soter, Steven},
	year = {1966},
	pages = {375--389},
}

@article{Heyl2007,
       author = {{Heyl}, Jeremy S. and {Gladman}, Brett J.},
        title = "{Using long-term transit timing to detect terrestrial planets}",
      journal = {Monthly Notices of the Royal Astronomical Society},
         year = 2007,
        month = jun,
       volume = {377},
       number = {4},
        pages = {1511-1519},
          doi = {10.1111/j.1365-2966.2007.11697.x},
       adsurl = {https://ui.adsabs.harvard.edu/abs/2007MNRAS.377.1511H},
      adsnote = {Provided by the SAO/NASA Astrophysics Data System}
}

@article{Rafikov2009,
       author = {{Rafikov}, Roman R.},
        title = "{Stellar Proper Motion and the Timing of Planetary Transits}",
      journal = {The Astrophysical Journal},
         year = 2009,
        month = aug,
       volume = {700},
       number = {2},
        pages = {965-970},
          doi = {10.1088/0004-637X/700/2/965},
       adsurl = {https://ui.adsabs.harvard.edu/abs/2009ApJ...700..965R},
      adsnote = {Provided by the SAO/NASA Astrophysics Data System}
}

@article{Shklovskii1970,
       author = {{Shklovskii}, I.~S.},
        title = "{Possible Causes of the Secular Increase in Pulsar Periods.}",
      journal = {Soviet Astronomy},
         year = 1970,
        month = feb,
       volume = {13},
        pages = {562},
          url = {https://ui.adsabs.harvard.edu/abs/1970SvA....13..562S},
      adsnote = {Provided by the SAO/NASA Astrophysics Data System}
}

@article{Kipping2011,
       author = {{Kipping}, D.~M. and {Hartman}, J. and {Bakos}, G. {\'A}. and {Torres}, G. and {Latham}, D.~W. and {Bayliss}, D. and {Kiss}, L.~L. and {Sato}, B. and {B{\'e}ky}, B. and {Kov{\'a}cs}, G{\'e}za and {Quinn}, S.~N. and {Buchhave}, L.~A. and {Andersen}, J. and {Marcy}, G.~W. and {Howard}, A.~W. and {Fischer}, D.~A. and {Johnson}, J.~A. and {Noyes}, R.~W. and {Sasselov}, D.~D. and {Stefanik}, R.~P. and {L{\'a}z{\'a}r}, J. and {Papp}, I. and {S{\'a}ri}, P. and {F{\H{u}}r{\'e}sz}, G.},
        title = "{HAT-P-31b,c: A Transiting, Eccentric, Hot Jupiter and a Long-period, Massive Third Body}",
      journal = {The Astronomical Journal},
         year = 2011,
        month = sep,
       volume = {142},
       number = {3},
          eid = {95},
        pages = {95},
          doi = {10.1088/0004-6256/142/3/95},
       adsurl = {https://ui.adsabs.harvard.edu/abs/2011AJ....142...95K},
      adsnote = {Provided by the SAO/NASA Astrophysics Data System}
}

@article{Kipping2010,
       author = {{Kipping}, David M.},
        title = "{Investigations of approximate expressions for the transit duration}",
      journal = {Monthly Notices of the Royal Astronomical Society},
         year = 2010,
        month = sep,
       volume = {407},
       number = {1},
        pages = {301-313},
          doi = {10.1111/j.1365-2966.2010.16894.x},
       adsurl = {https://ui.adsabs.harvard.edu/abs/2010MNRAS.407..301K},
}

@article{Feng2015,
       author = {{Feng}, Y. Katherina and {Wright}, Jason T. and {Nelson}, Benjamin and {Wang}, Sharon X. and {Ford}, Eric B. and {Marcy}, Geoffrey W. and {Isaacson}, Howard and {Howard}, Andrew W.},
        title = "{The California Planet Survey IV: A Planet Orbiting the Giant Star HD 145934 and Updates to Seven Systems with Long-period Planets}",
      journal = {The Astrophysical Journal},
         year = 2015,
        month = feb,
       volume = {800},
       number = {1},
          eid = {22},
        pages = {22},
          doi = {10.1088/0004-637X/800/1/22},
       adsurl = {https://ui.adsabs.harvard.edu/abs/2015ApJ...800...22F},
      adsnote = {Provided by the SAO/NASA Astrophysics Data System}
}

@article{Torres1999,
       author = {{Torres}, Guillermo},
        title = "{Substellar Companion Masses from Minimal Radial Velocity or Astrometric Information: a Monte Carlo Approach}",
      journal = {The Publications of the Astronomical Society of the Pacific},
         year = 1999,
        month = feb,
       volume = {111},
       number = {756},
        pages = {169-176},
          doi = {10.1086/316313},
       adsurl = {https://ui.adsabs.harvard.edu/abs/1999PASP..111..169T},
      adsnote = {Provided by the SAO/NASA Astrophysics Data System}
}

@article{Bonomo2017,
       author = {{Bonomo}, A.~S. and {Desidera}, S. and {Benatti}, S. and {Borsa}, F. and {Crespi}, S. and {Damasso}, M. and {Lanza}, A.~F. and {Sozzetti}, A. and {Lodato}, G. and {Marzari}, F. and {Boccato}, C. and {Claudi}, R.~U. and {Cosentino}, R. and {Covino}, E. and {Gratton}, R. and {Maggio}, A. and {Micela}, G. and {Molinari}, E. and {Pagano}, I. and {Piotto}, G. and {Poretti}, E. and {Smareglia}, R. and {Affer}, L. and {Biazzo}, K. and {Bignamini}, A. and {Esposito}, M. and {Giacobbe}, P. and {H{\'e}brard}, G. and {Malavolta}, L. and {Maldonado}, J. and {Mancini}, L. and {Martinez Fiorenzano}, A. and {Masiero}, S. and {Nascimbeni}, V. and {Pedani}, M. and {Rainer}, M. and {Scandariato}, G.},
        title = "{The GAPS Programme with HARPS-N at TNG . XIV. Investigating giant planet migration history via improved eccentricity and mass determination for 231 transiting planets}",
      journal = {Astronomy & Astrophysics},
		 year = 2017,
        month = jun,
       volume = {602},
          eid = {A107},
        pages = {A107},
          doi = {10.1051/0004-6361/201629882},
       adsurl = {https://ui.adsabs.harvard.edu/abs/2017A&A...602A.107B},
      adsnote = {Provided by the SAO/NASA Astrophysics Data System}
}

@article{Knutson2014,
       author = {{Knutson}, Heather A. and {Fulton}, Benjamin J. and {Montet}, Benjamin T. and {Kao}, Melodie and {Ngo}, Henry and {Howard}, Andrew W. and {Crepp}, Justin R. and {Hinkley}, Sasha and {Bakos}, Gaspar {\'A}. and {Batygin}, Konstantin and {Johnson}, John Asher and {Morton}, Timothy D. and {Muirhead}, Philip S.},
        title = "{Friends of Hot Jupiters. I. A Radial Velocity Search for Massive, Long-period Companions to Close-in Gas Giant Planets}",
      journal = {The Astrophysical Journal},
		 year = 2014,
        month = apr,
       volume = {785},
       number = {2},
          eid = {126},
        pages = {126},
          doi = {10.1088/0004-637X/785/2/126},
       adsurl = {https://ui.adsabs.harvard.edu/abs/2014ApJ...785..126K},
      adsnote = {Provided by the SAO/NASA Astrophysics Data System}
}

@article{Leconte2010,
       author = {{Leconte}, J. and {Chabrier}, G. and {Baraffe}, I. and {Levrard}, B.},
        title = "{Is tidal heating sufficient to explain bloated exoplanets? Consistent calculations accounting for finite initial eccentricity}",
      journal = {Astronomy & Astrophysics},
         year = 2010,
        month = jun,
       volume = {516},
          eid = {A64},
        pages = {A64},
          doi = {10.1051/0004-6361/201014337},
       adsurl = {https://ui.adsabs.harvard.edu/abs/2010A&A...516A..64L},
      adsnote = {Provided by the SAO/NASA Astrophysics Data System}
}

@INCOLLECTION{Correia2010,
       author = {{Correia}, A.~C.~M. and {Laskar}, J.},
        title = "{Tidal Evolution of Exoplanets}",
    booktitle = {Exoplanets},
    publisher = {University of Arizona Press},
         year = 2010,
       editor = {{Seager}, S.},
        pages = {239-266},
          doi = {10.48550/arXiv.1009.1352},
       adsurl = {https://ui.adsabs.harvard.edu/abs/2010exop.book..239C},
      adsnote = {Provided by the SAO/NASA Astrophysics Data System}
}

@article{Levrard2007,
       author = {{Levrard}, B. and {Correia}, A.~C.~M. and {Chabrier}, G. and {Baraffe}, I. and {Selsis}, F. and {Laskar}, J.},
        title = "{Tidal dissipation within hot Jupiters: a new appraisal}",
      journal = {Astronomy & Astrophysics},
         year = 2007,
        month = jan,
       volume = {462},
       number = {1},
        pages = {L5-L8},
          doi = {10.1051/0004-6361:20066487},
       adsurl = {https://ui.adsabs.harvard.edu/abs/2007A&A...462L...5L},
      adsnote = {Provided by the SAO/NASA Astrophysics Data System}
}

@book{Darwin1908,
  title={Scientific papers},
  author={Darwin, George Howard},
  volume={2},
  year={1908},
  isbn = {978-1-108-00443-5},
  doi = {10.1017/CBO9780511703478},
  publisher={Cambridge University Press}
}

@article{Hut1981,
       author = {{Hut}, P.},
        title = "{Tidal evolution in close binary systems.}",
      journal = {Astronomy & Astrophysics},
         year = 1981,
        month = jun,
       volume = {99},
        pages = {126-140},
          url = {https://ui.adsabs.harvard.edu/abs/1981A&A....99..126H},
      adsnote = {Provided by the SAO/NASA Astrophysics Data System}
}

@article{corner,
    Author = {Daniel Foreman-Mackey},
    Doi = {10.21105/joss.00024},
    Title = {corner.py: Scatterplot matrices in Python},
    Journal = {The Journal of Open Source Software},
    Year = 2016,
    Volume = 24,
    Url = {http://dx.doi.org/10.5281/zenodo.45906}
}

@article{astropy,
       author = {{Astropy Collaboration} and {Price-Whelan}, A.~M. and
         {Sip{\H{o}}cz}, B.~M. and {G{\"u}nther}, H.~M. and {Lim}, P.~L. and
         {Crawford}, S.~M. and {Conseil}, S. and {Shupe}, D.~L. and
         {Craig}, M.~W. and {Dencheva}, N. and {Ginsburg}, A. and {Vand
        erPlas}, J.~T. and {Bradley}, L.~D. and {P{\'e}rez-Su{\'a}rez}, D. and
         {de Val-Borro}, M. and {Aldcroft}, T.~L. and {Cruz}, K.~L. and
         {Robitaille}, T.~P. and {Tollerud}, E.~J. and {Ardelean}, C. and
         {Babej}, T. and {Bach}, Y.~P. and {Bachetti}, M. and {Bakanov}, A.~V. and
         {Bamford}, S.~P. and {Barentsen}, G. and {Barmby}, P. and
         {Baumbach}, A. and {Berry}, K.~L. and {Biscani}, F. and {Boquien}, M. and
         {Bostroem}, K.~A. and {Bouma}, L.~G. and {Brammer}, G.~B. and
         {Bray}, E.~M. and {Breytenbach}, H. and {Buddelmeijer}, H. and
         {Burke}, D.~J. and {Calderone}, G. and {Cano Rodr{\'\i}guez}, J.~L. and
         {Cara}, M. and {Cardoso}, J.~V.~M. and {Cheedella}, S. and {Copin}, Y. and
         {Corrales}, L. and {Crichton}, D. and {D'Avella}, D. and {Deil}, C. and
         {Depagne}, {\'E}. and {Dietrich}, J.~P. and {Donath}, A. and
         {Droettboom}, M. and {Earl}, N. and {Erben}, T. and {Fabbro}, S. and
         {Ferreira}, L.~A. and {Finethy}, T. and {Fox}, R.~T. and
         {Garrison}, L.~H. and {Gibbons}, S.~L.~J. and {Goldstein}, D.~A. and
         {Gommers}, R. and {Greco}, J.~P. and {Greenfield}, P. and
         {Groener}, A.~M. and {Grollier}, F. and {Hagen}, A. and {Hirst}, P. and
         {Homeier}, D. and {Horton}, A.~J. and {Hosseinzadeh}, G. and {Hu}, L. and
         {Hunkeler}, J.~S. and {Ivezi{\'c}}, {\v{Z}}. and {Jain}, A. and
         {Jenness}, T. and {Kanarek}, G. and {Kendrew}, S. and {Kern}, N.~S. and
         {Kerzendorf}, W.~E. and {Khvalko}, A. and {King}, J. and {Kirkby}, D. and
         {Kulkarni}, A.~M. and {Kumar}, A. and {Lee}, A. and {Lenz}, D. and
         {Littlefair}, S.~P. and {Ma}, Z. and {Macleod}, D.~M. and
         {Mastropietro}, M. and {McCully}, C. and {Montagnac}, S. and
         {Morris}, B.~M. and {Mueller}, M. and {Mumford}, S.~J. and {Muna}, D. and
         {Murphy}, N.~A. and {Nelson}, S. and {Nguyen}, G.~H. and
         {Ninan}, J.~P. and {N{\"o}the}, M. and {Ogaz}, S. and {Oh}, S. and
         {Parejko}, J.~K. and {Parley}, N. and {Pascual}, S. and {Patil}, R. and
         {Patil}, A.~A. and {Plunkett}, A.~L. and {Prochaska}, J.~X. and
         {Rastogi}, T. and {Reddy Janga}, V. and {Sabater}, J. and
         {Sakurikar}, P. and {Seifert}, M. and {Sherbert}, L.~E. and
         {Sherwood-Taylor}, H. and {Shih}, A.~Y. and {Sick}, J. and
         {Silbiger}, M.~T. and {Singanamalla}, S. and {Singer}, L.~P. and
         {Sladen}, P.~H. and {Sooley}, K.~A. and {Sornarajah}, S. and
         {Streicher}, O. and {Teuben}, P. and {Thomas}, S.~W. and
         {Tremblay}, G.~R. and {Turner}, J.~E.~H. and {Terr{\'o}n}, V. and
         {van Kerkwijk}, M.~H. and {de la Vega}, A. and {Watkins}, L.~L. and
         {Weaver}, B.~A. and {Whitmore}, J.~B. and {Woillez}, J. and
         {Zabalza}, V. and {Astropy Contributors}},
        title = "{The Astropy Project: Building an Open-science Project and Status of the v2.0 Core Package}",
      journal = {AJ},
         year = 2018,
        month = sep,
       volume = {156},
       number = {3},
          eid = {123},
        pages = {123},
          doi = {10.3847/1538-3881/aabc4f},
}

@article{matplotlib,
  Author    = {Hunter, J. D.},
  Title     = {Matplotlib: A 2D graphics environment},
  Journal   = {Computing in Science \& Engineering},
  Volume    = {9},
  Number    = {3},
  Pages     = {90--95},
  abstract  = {Matplotlib is a 2D graphics package used for Python for
  application development, interactive scripting, and publication-quality
  image generation across user interfaces and operating systems.},
  publisher = {IEEE COMPUTER SOC},
  doi       = {10.1109/MCSE.2007.55},
  year      = 2007
}

@article{scipy,
        title = "{SciPy 1.0: Fundamental Algorithms for Scientific
                  Computing in Python}",
       author = {{Virtanen}, Pauli and {Gommers}, Ralf and {Oliphant},
         Travis E. and {Haberland}, Matt and {Reddy}, Tyler and
         {Cournapeau}, David and {Burovski}, Evgeni and {Peterson}, Pearu
         and {Weckesser}, Warren and {Bright}, Jonathan and {van der Walt},
         St{\'e}fan J.  and {Brett}, Matthew and {Wilson}, Joshua and
         {Jarrod Millman}, K.  and {Mayorov}, Nikolay and {Nelson}, Andrew
         R.~J. and {Jones}, Eric and {Kern}, Robert and {Larson}, Eric and
         {Carey}, CJ and {Polat}, {\.I}lhan and {Feng}, Yu and {Moore},
         Eric W. and {Vand erPlas}, Jake and {Laxalde}, Denis and
         {Perktold}, Josef and {Cimrman}, Robert and {Henriksen}, Ian and
         {Quintero}, E.~A. and {Harris}, Charles R and {Archibald}, Anne M.
         and {Ribeiro}, Ant{\^o}nio H. and {Pedregosa}, Fabian and
         {van Mulbregt}, Paul and {Contributors}, SciPy 1. 0},

      journal = {Nature Methods},
      year = 2020,
      volume={17},
      pages={261--272},
      adsurl = {https://rdcu.be/b08Wh},
      doi = {https://doi.org/10.1038/s41592-019-0686-2},
}

@article{numpy,
 title         = "{Array programming with {NumPy}}",
 author        = {Charles R. Harris and K. Jarrod Millman and St{\'{e}}fan J.
                 van der Walt and Ralf Gommers and Pauli Virtanen and David
                 Cournapeau and Eric Wieser and Julian Taylor and Sebastian
                 Berg and Nathaniel J. Smith and Robert Kern and Matti Picus
                 and Stephan Hoyer and Marten H. van Kerkwijk and Matthew
                 Brett and Allan Haldane and Jaime Fern{\'{a}}ndez del
                 R{\'{i}}o and Mark Wiebe and Pearu Peterson and Pierre
                 G{\'{e}}rard-Marchant and Kevin Sheppard and Tyler Reddy and
                 Warren Weckesser and Hameer Abbasi and Christoph Gohlke and
                 Travis E. Oliphant},
 year          = 2020,
 month         = sep,
 journal       = {Nature},
 volume        = {585},
 number        = {7825},
 pages         = {357--362},
 doi           = {10.1038/s41586-020-2649-2},
 publisher     = {Springer Science and Business Media {LLC}},
 url           = {https://doi.org/10.1038/s41586-020-2649-2}
}

<<<<<<< HEAD
@MISC{nestle,
=======
@article{nestle,
>>>>>>> c4a1ff37
       author = {{Barbary}, Kyle},
        title = "{nestle: Nested sampling algorithms for evaluating Bayesian evidence}",
 howpublished = {Astrophysics Source Code Library, record ascl:2103.022},
         year = 2021,
        month = mar,
          eid = {ascl:2103.022},
       adsurl = {https://ui.adsabs.harvard.edu/abs/2021ascl.soft03022B},
      adsnote = {Provided by the SAO/NASA Astrophysics Data System}
}

@article{Skilling2006,
	title = "{Nested sampling for general {Bayesian} computation}",
	volume = {1},
	doi = {10.1214/06-BA127},
	number = {4},
    pages = {833-859},
	journal = {Bayesian Analysis},
	author = {Skilling, John},
	year = 2006,
}

@misc{pymultinest,
       author = {{Buchner}, Johannes},
        title = "{PyMultiNest: Python interface for MultiNest}",
 howpublished = {Astrophysics Source Code Library, record ascl:1606.005},
         year = 2016,
        month = jun,
          eid = {ascl:1606.005},
        pages = {ascl:1606.005},
archivePrefix = {ascl},
       eprint = {1606.005},
       adsurl = {https://ui.adsabs.harvard.edu/abs/2016ascl.soft06005B},
      adsnote = {Provided by the SAO/NASA Astrophysics Data System}
}

@article{Buchner2014,
       author = {{Buchner}, J. and {Georgakakis}, A. and {Nandra}, K. and {Hsu}, L. and {Rangel}, C. and {Brightman}, M. and {Merloni}, A. and {Salvato}, M. and {Donley}, J. and {Kocevski}, D.},
        title = "{X-ray spectral modelling of the AGN obscuring region in the CDFS: Bayesian model selection and catalogue}",
      journal = {Astronomy \& Astrophysics},
         year = 2014,
        month = apr,
       volume = {564},
          eid = {A125},
        pages = {A125},
          doi = {10.1051/0004-6361/201322971},
}

@article{multinest,
       author = {{Feroz}, F. and {Hobson}, M.~P. and {Bridges}, M.},
        title = "{MULTINEST: an efficient and robust Bayesian inference tool for cosmology and particle physics}",
      journal = {\mnras},
         year = 2009,
        month = oct,
       volume = {398},
       number = {4},
        pages = {1601-1614},
          doi = {10.1111/j.1365-2966.2009.14548.x},
}

@article{Feroz2008,
       author = {{Feroz}, F. and {Hobson}, M.~P.},
        title = "{Multimodal nested sampling: an efficient and robust alternative to Markov Chain Monte Carlo methods for astronomical data analyses}",
      journal = {\mnras},
         year = 2008,
        month = feb,
       volume = {384},
       number = {2},
        pages = {449-463},
          doi = {10.1111/j.1365-2966.2007.12353.x},
}

@article{Feroz2019,
       author = {{Feroz}, Farhan and {Hobson}, Michael P. and {Cameron}, Ewan and {Pettitt}, Anthony N.},
        title = "{Importance Nested Sampling and the MultiNest Algorithm}",
      journal = {The Open Journal of Astrophysics},
         year = 2019,
        month = nov,
       volume = {2},
       number = {1},
          eid = {10},
        pages = {10},
          doi = {10.21105/astro.1306.2144},
}<|MERGE_RESOLUTION|>--- conflicted
+++ resolved
@@ -454,11 +454,7 @@
  url           = {https://doi.org/10.1038/s41586-020-2649-2}
 }
 
-<<<<<<< HEAD
 @MISC{nestle,
-=======
-@article{nestle,
->>>>>>> c4a1ff37
        author = {{Barbary}, Kyle},
         title = "{nestle: Nested sampling algorithms for evaluating Bayesian evidence}",
  howpublished = {Astrophysics Source Code Library, record ascl:2103.022},
